--- conflicted
+++ resolved
@@ -15,7 +15,6 @@
             temperature: 1
             max_tokens: 512
 
-<<<<<<< HEAD
 generation/whisper/gpt-4o:
   class: evals.solvers.providers.openai.whisper_solver:WhisperCascadedSolver
   args:
@@ -40,10 +39,19 @@
             temperature: 1
             max_tokens: 512
 
-generation/whisper/ultravox-v0.2:
-=======
+generation/whisper/mixtral:
+  class: evals.solvers.providers.openai.whisper_solver:WhisperCascadedSolver
+  args:
+    solver:
+      class: evals.solvers.providers.together.together_solver:TogetherSolver
+      args:
+        completion_fn_options:
+          model: mistralai/Mixtral-8x7B-Instruct-v0.1
+          extra_options:
+            temperature: 1
+            max_tokens: 512
+
 generation/whisper/ultravox-v0.3:
->>>>>>> 32156a6b
   class: evals.solvers.providers.openai.whisper_solver:WhisperCascadedSolver
   args:
     solver:
@@ -56,18 +64,6 @@
             max_tokens: 512
             frequency_penalty: 1.0
 
-generation/whisper/mixtral:
-  class: evals.solvers.providers.openai.whisper_solver:WhisperCascadedSolver
-  args:
-    solver:
-      class: evals.solvers.providers.together.together_solver:TogetherSolver
-      args:
-        completion_fn_options:
-          model: mistralai/Mixtral-8x7B-Instruct-v0.1
-          extra_options:
-            temperature: 1
-            max_tokens: 512
-
 generation/whisper/gpu-ultravox-dev:
   class: evals.solvers.providers.openai.whisper_solver:WhisperCascadedSolver
   args:
@@ -75,7 +71,6 @@
       class: evals.solvers.providers.fixie.local_gpu_solver:FixieGPUSolver
       args:
         model: fixie-ai/ultravox-dev
-
 
 generation/whisper-local/ultravox-v0.3:
   class: evals.solvers.providers.openai.whisper_solver:WhisperCascadedGPUSolver
