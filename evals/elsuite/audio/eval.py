import json
import logging
import string
import traceback
from collections import Counter
from typing import Any, Dict, List, Optional, Union

import jiwer
from datasets import Audio
from sacrebleu.metrics.bleu import BLEU

import evals
import evals.metrics
from evals.api import CompletionFn
from evals.elsuite.audio.utils import (
    AUDIO_PLACEHOLDER,
    DEFAULT_SAMPLE_RATE,
    build_messages,
    load_hf_dataset,
    make_audio_content,
    redact_audio_content,
)
from evals.elsuite.modelgraded.classify_utils import classify
from evals.record import RecorderBase

logger = logging.getLogger(__name__)

# This will typically correspond to a row in a HF dataset, although
# in some cases a row may produce multiple samples.
Sample = Dict[str, Any]


class AudioTask(evals.Eval):
    DEFAULT_PROMPT = "You are a helpful assistant."

    def __init__(
        self,
        completion_fns: list[CompletionFn],
        dataset: str,
        text_only: bool = False,
        temperature: float = 0.7,
        max_tokens: int = 4096,
        *args,
        **kwargs,
    ):
        super().__init__(completion_fns, *args, **kwargs)
        assert len(completion_fns) == 1, "Audio tasks only support one completion fn"
        self.dataset = dataset
        self.text_only = text_only
        self.temperature = temperature
        self.max_tokens = max_tokens
        self._recorder = None

    @property
    def recorder(self):
        return self._recorder

    def eval_sample(self, sample: Sample, rng):
        assert isinstance(sample, Sample)
        prompt = self.build_prompt(sample, self.text_only)
        kwargs = self.get_completion_kwargs(sample)
        sampled = self.do_completion(prompt, **kwargs)
        return self.compute_metrics(sample, sampled)

    def run(self, recorder: RecorderBase):
        samples = self.load_dataset()
        self._recorder = recorder
        self.eval_all_samples(recorder, samples)
        return self.compute_corpus_metrics()

    def load_dataset(self):
        ds = load_hf_dataset(self.dataset, evals.eval._MAX_SAMPLES).cast_column(
            "audio", Audio(sampling_rate=DEFAULT_SAMPLE_RATE)
        )
        return [Sample(data=row) for row in ds]

    def get_completion_kwargs(self, sample: Sample):
        return {}

    def do_completion(self, prompt, **kwargs):
        try:
            result = self.completion_fn(
                prompt=prompt,
                temperature=self.temperature,
                max_tokens=self.max_tokens,
                **kwargs,
            )
            sampled = result.get_completions()[0]
        except Exception as e:
            redact_audio_content(m["content"] for m in prompt)
            logging.info("Sampling failed!")
            logging.info(f"Prompt: {prompt}")
            logging.info(f"Error: {str(e)}")
            sampled = "ERROR: " + str(e)
<<<<<<< HEAD
        return sampled
=======
            logging.info(traceback.format_exc())
        return self.compute_metrics(sample, sampled)
>>>>>>> 32156a6b


class MatchAudioTask(AudioTask):
    def get_match_events(self):
        return self.recorder.get_events("match")

    def get_expected_values(self):
        return [e.data["expected"] for e in self.get_match_events()]

    def get_sampled_values(self):
        return [e.data["sampled"] for e in self.get_match_events()]

    def compute_corpus_metrics(self):
        return {"accuracy": evals.metrics.get_accuracy(self.get_match_events())}


class ModelGradedAudioTask(AudioTask):
    def __init__(
        self,
        completion_fns: list[CompletionFn],
        dataset: str,
        eval_completion_fn: CompletionFn,
        modelgraded_spec: str,
        modelgraded_spec_args: Optional[dict[str, dict[str, str]]] = None,
        *args,
        **kwargs,
    ):
        super().__init__(completion_fns, dataset, *args, **kwargs)
        self.eval_completion_fn = evals.registry.Registry().make_completion_fn(eval_completion_fn)
        self.eval_completion_kwargs = {"max_tokens": 1024}
        self.mg = self.registry.get_modelgraded_spec(modelgraded_spec)
        self.modelgraded_spec_args = modelgraded_spec_args or {}

    def compute_metrics(self, sample: Sample, sampled: str):
        completions = {"completion": sampled}
        test_sample = {"input": self.build_prompt(sample, text_only=True)}
        # TODO(juberti): this needs to call get_sample to get the GT answer...
        choice, info = classify(
            mg=self.mg,
            completion_fn=self.eval_completion_fn,
            completion_kwargs=self.eval_completion_kwargs,
            format_kwargs={**completions, **test_sample, **self.modelgraded_spec_args},
        )
        evals.record.record_metrics(choice=choice, score=info["score"])

    def compute_corpus_metrics(self):
        metrics = {}
        events = self.recorder.get_metrics()
        choices = [m["choice"] for m in events]
        counts = dict(Counter(choices))
        metrics.update({f"counts/{k}": v for k, v in counts.items()})
        scores = [m["score"] for m in events if m["score"] is not None]
        if scores:
            metrics["accuracy"] = sum(scores) / len(scores)
        return metrics


class Transcribe(MatchAudioTask):
    TASK_PROMPT = f"Repeat the following text in English: {AUDIO_PLACEHOLDER}"

<<<<<<< HEAD
    def build_prompt(self, sample: Sample, text_only: bool = False):
        input = sample["text"] if text_only else sample["audio"]
        return build_messages(self.DEFAULT_PROMPT, self.TASK_PROMPT, input)
=======
    def build_prompt(self, sample: Sample):
        return f"Repeat the following text, without any explanation: {AUDIO_PLACEHOLDER}"
>>>>>>> 32156a6b

    def compute_metrics(self, sample: Sample, sampled):
        expected = sample["text"]
        score = self._compute_wer(expected, sampled)
        evals.record.record_metrics(wer=score)
        match = score < 0.1
        evals.record.record_match(match, expected=expected, sampled=sampled, wer=score)
        return match

    def compute_corpus_metrics(self):
        metrics = super().compute_corpus_metrics()
        metrics["wer"] = self._compute_wer(self.get_expected_values(), self.get_sampled_values())
        return metrics

    def _compute_wer(self, expected, sampled):
        transform = jiwer.Compose(
            [
                jiwer.RemovePunctuation(),
                jiwer.ToLowerCase(),
                jiwer.RemoveWhiteSpace(replace_by_space=True),
                jiwer.Strip(),
                jiwer.ReduceToListOfListOfWords(),
            ]
        )
        output = jiwer.process_words(
            expected, sampled, reference_transform=transform, hypothesis_transform=transform
        )
        return output.wer


class Translate(MatchAudioTask):
    TASK_PROMPT = f"Translate the following text into {{language}}, without any explanation: {AUDIO_PLACEHOLDER}"

    def __init__(
        self,
        completion_fns: list[CompletionFn],
        dataset: str,
        target_language: str,
        *args,
        **kwargs,
    ):
        super().__init__(completion_fns, dataset, *args, **kwargs)
        self.target_language = target_language
        self.bleu = BLEU(effective_order=True)

    def build_prompt(self, sample: Sample, text_only: bool = False):
        task_prompt = self.TASK_PROMPT.format(language=self.target_language)
        input = sample["audio"] if text_only else sample["sentence"]
        return build_messages(self.DEFAULT_PROMPT, task_prompt, input)

    def compute_metrics(self, sample: Sample, sampled: str):
        expected = sample["sentence"]
        score = self.bleu.sentence_score(sampled, [expected]).score
        evals.record.record_metrics(sacrebleu_sentence_score=score)
        match = score > 30
        if score is not None:
            evals.record.record_match(
                match, expected=expected, sampled=sampled, sacrebleu_sentence_score=score
            )
        return match

    def compute_corpus_metrics(self):
        metrics = super().compute_corpus_metrics()
        events = self.get_match_events()
        sampled = self.get_sampled_values()
        refs = [[e for e in self.get_expected_values()]]
        metrics["sacrebleu_score"] = self.bleu.corpus_score(sampled, refs).score
        metrics["sacrebleu_sentence_score"] = sum(
            e.data["sacrebleu_sentence_score"] for e in events
        ) / len(events)
        return metrics


class SpokenER(MatchAudioTask):
    # Note, this is specific to the individual SpokenER dataset and a more general approach will be needed.
    EMOTIONS = [
        "anger",
        "joy",
        "neutral",
        "sadness",
    ]
    TASK_PROMPT = f"Respond in a single word which of these emotions ({', '.join(EMOTIONS)}) best matches the following: {AUDIO_PLACEHOLDER}"

    def build_prompt(self, sample: Sample, text_only: bool = False):
        transcript = ""  # TODO: Add transcript
        input = transcript if text_only else sample["audio"]
        return build_messages(self.DEFAULT_PROMPT, self.TASK_PROMPT, input)

    def compute_metrics(self, sample: Sample, sampled: str):
        expected = self.EMOTIONS[sample["label"]]
        normalized = sampled.strip().rstrip(string.punctuation).lower()
        match = normalized == expected
        evals.record.record_match(match, expected=expected, sampled=sampled)
        return match


class SpokenBoolQ(MatchAudioTask):
<<<<<<< HEAD
    TASK_PROMPT = f'Context:\n{{context}}\n\nAnswer the following question with only the single word "True" or "False", and no additional explanation: {AUDIO_PLACEHOLDER}'
=======
    def load_sample(self, row):
        return Sample(
            audio=row["audio"]["array"],
            transcript=row["question"],
            expected=str(row["answer"]).lower(),
            context=row["passage"],
        )
>>>>>>> 32156a6b

    def build_prompt(self, sample: Sample, text_only: bool = False):
        task_prompt = self.TASK_PROMPT.format(context=sample["passage"])
        input = sample["audio"] if text_only else sample["question"]
        return build_messages(self.DEFAULT_PROMPT, task_prompt, input)

    def compute_metrics(self, sample: Sample, sampled: str):
        expected = str(sample["answer"]).lower()
        normalized = sampled.strip().split()[0].rstrip(string.punctuation).lower()
        match = normalized == expected
        evals.record.record_match(match, expected=expected, sampled=sampled)
        return match


class SpokenQA(ModelGradedAudioTask):
    TASK_PROMPT = f"Context:\n{{context}}\n\nAnswer the following question: {AUDIO_PLACEHOLDER}"

    def build_prompt(self, sample: Sample, text_only: bool = False):
        task_prompt = self.TASK_PROMPT.format(context=sample["context"])
        input = sample["question"] if text_only else sample["audio"]
        return build_messages(self.DEFAULT_PROMPT, task_prompt, input)

    def get_expected(self, sample: Sample):
        return (
            sample["answers"][0]["text"]
            if not sample["is_impossible"]
            else "the question is impossible to answer"
        )


class SpokenTools(MatchAudioTask):
    def load_dataset(self):
        # TODO: create samples for each user message in the row.
        ds = load_hf_dataset(self.dataset).cast_column(
            "user_message_audios", [Audio(sampling_rate=DEFAULT_SAMPLE_RATE)]
        )
        return [Sample(data=row) for row in ds]

    def build_prompt(self, sample: Sample, text_only: bool = False):
        # The FireFunction test data that we have doesn't have the right tool_call_ids, so
        # we need to fix them up here. We also need to remove tool_calls from prompts for
        # non-OpenAI solvers.
        messages = sample["messages"]
        last_tool_call_id = None
        for m in messages:
            if m["tool_calls"]:
                last_tool_call_id = m["tool_calls"][-1]["id"]
            elif m.get("tool_call_id") is not None and last_tool_call_id is not None:
                m["tool_call_id"] = last_tool_call_id
                last_tool_call_id = None
            elif not m.get("tool_calls"):
                del m["tool_calls"]
                del m["tool_call_id"]
        messages = messages[:2]
        if not text_only:
            audio = sample["user_message_audios"][0]["array"]
            messages[1]["content"] = make_audio_content(AUDIO_PLACEHOLDER, audio)
        return messages[:2]

    def get_completion_kwargs(self, sample: Sample):
        functions = json.loads(sample["functions"])
        tools = [{"type": "function", "function": f} for f in functions]
        return {"tools": tools}

    def compute_metrics(self, sample: Sample, sampled: str):
        expected = sample["messages"][2]
        score = self.score_tool_call(expected, sampled)
        match = score == 1
        evals.record.record_match(match, expected=expected, sampled=sampled, score=score)
        return match

    def score_tool_call(self, gt_message: Sample, sampled: List[Union[str, Dict[str, Any]]]) -> int:
        sampled_tool_call = isinstance(sampled, dict) and sampled.get("type") == "function"
        expected_tool_call = gt_message.get("tool_calls") is not None

        if sampled_tool_call != expected_tool_call:
            print(f"tool call mismatch: {sampled_tool_call} != {expected_tool_call}")
            print(f"sampled: {sampled}")
            return 0

        if not sampled_tool_call:
            # simply not using a tool call when none is needed is a correct response
            return 1

        # 0.333 for getting any tool call, 0.333 for the right function name, 0.333 for the right args
        sampled_func = sampled["function"]
        sampled_name = sampled_func["name"]
        sampled_args = json.loads(sampled_func["arguments"])
        gt_func = gt_message["tool_calls"][0]["function"]
        gt_name = gt_func["name"]
        gt_args = json.loads(gt_func["arguments"])
        raw_score = 1
        if sampled_name == gt_name:
            raw_score += 1
        else:
            print(f"Function name mismatch: {sampled_name} != {gt_name}")
        if sampled_args == gt_args:
            raw_score += 1
        else:
            print(f"Function arguments mismatch: {sampled_args} != {gt_args}")
        return raw_score / 3

    def compute_corpus_metrics(self):
        metrics = super().compute_corpus_metrics()
        events = self.get_match_events()
        metrics["score"] = sum(e.data["score"] for e in events) / len(events)
        return metrics<|MERGE_RESOLUTION|>--- conflicted
+++ resolved
@@ -1,7 +1,6 @@
 import json
 import logging
 import string
-import traceback
 from collections import Counter
 from typing import Any, Dict, List, Optional, Union
 
@@ -92,12 +91,7 @@
             logging.info(f"Prompt: {prompt}")
             logging.info(f"Error: {str(e)}")
             sampled = "ERROR: " + str(e)
-<<<<<<< HEAD
         return sampled
-=======
-            logging.info(traceback.format_exc())
-        return self.compute_metrics(sample, sampled)
->>>>>>> 32156a6b
 
 
 class MatchAudioTask(AudioTask):
@@ -156,16 +150,11 @@
 
 
 class Transcribe(MatchAudioTask):
-    TASK_PROMPT = f"Repeat the following text in English: {AUDIO_PLACEHOLDER}"
-
-<<<<<<< HEAD
+    TASK_PROMPT = f"Repeat the following text, without any explanation: {AUDIO_PLACEHOLDER}"
+
     def build_prompt(self, sample: Sample, text_only: bool = False):
         input = sample["text"] if text_only else sample["audio"]
         return build_messages(self.DEFAULT_PROMPT, self.TASK_PROMPT, input)
-=======
-    def build_prompt(self, sample: Sample):
-        return f"Repeat the following text, without any explanation: {AUDIO_PLACEHOLDER}"
->>>>>>> 32156a6b
 
     def compute_metrics(self, sample: Sample, sampled):
         expected = sample["text"]
@@ -263,17 +252,7 @@
 
 
 class SpokenBoolQ(MatchAudioTask):
-<<<<<<< HEAD
     TASK_PROMPT = f'Context:\n{{context}}\n\nAnswer the following question with only the single word "True" or "False", and no additional explanation: {AUDIO_PLACEHOLDER}'
-=======
-    def load_sample(self, row):
-        return Sample(
-            audio=row["audio"]["array"],
-            transcript=row["question"],
-            expected=str(row["answer"]).lower(),
-            context=row["passage"],
-        )
->>>>>>> 32156a6b
 
     def build_prompt(self, sample: Sample, text_only: bool = False):
         task_prompt = self.TASK_PROMPT.format(context=sample["passage"])
